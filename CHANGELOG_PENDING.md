# v0.34.0-rc4

Special thanks to external contributors on this release:

Friendly reminder, we have a [bug bounty program](https://hackerone.com/tendermint).

## BREAKING CHANGES

- CLI/RPC/Config
    - [config] \#5315 Rename `prof_laddr` to `pprof_laddr` and move it to `rpc` section (@melekes)
    - [rpc] \#5315 Remove `/unsafe_start_cpu_profiler`, `/unsafe_stop_cpu_profiler` and `/unsafe_write_heap_profile`. Please use pprof functionality instead (@melekes)
    - [rpc/client, rpc/jsonrpc/client] \#5347 All client methods now accept `context.Context` as 1st param (@melekes)

- Apps

    - [abci] [\#5324](https://github.com/tendermint/tendermint/pull/5324) abci evidence type is an enum with two types of possible evidence (@cmwaters)

- P2P Protocol

- Go API
    - [evidence] \#5317 Remove ConflictingHeaders evidence type & CompositeEvidence Interface. (@marbar3778)
    - [evidence] \#5318 Remove LunaticValidator evidence type. (@marbar3778)
    - [evidence] \#5319 Remove Amnesia & potentialAmnesia evidence types and removed POLC. (@marbar3778)
    - [params] \#5319 Remove `ProofofTrialPeriod` from evidence params (@marbar3778)
    - [crypto/secp256k1] \#5280 `secp256k1` has been removed from the Tendermint repo. (@marbar3778)
<<<<<<< HEAD
    - [light] \#5347 `NewClient`, `NewHTTPClient`, `VerifyHeader` and `VerifyLightBlockAtHeight` now accept `context.Context` as 1st param (@melekes)
=======
    - [state] \#5348 Define an Interface for the state store. (@marbar3778)
>>>>>>> 8e4c41eb

- Blockchain Protocol

## FEATURES

- [privval] \#5239 Add `chainID` to requests from client. (@marbar3778)
- [config] Add `--consensus.double_sign_check_height` flag and `DoubleSignCheckHeight` config variable. See [ADR-51](https://github.com/tendermint/tendermint/blob/master/docs/architecture/adr-051-double-signing-risk-reduction.md)
- [light] [\#5298](https://github.com/tendermint/tendermint/pull/5298) Morph validator set and signed header into light block (@cmwaters)

## IMPROVEMENTS

- [blockchain] \#5278 Verify only +2/3 of the signatures in a block when fast syncing. (@marbar3778)
- [rpc] \#5293 `/dial_peers` has added `private` and `unconditional` as parameters. (@marbar3778)
- [types] \#5340 Add check in `Header.ValidateBasic()` for block protocol version (@marbar3778)

## BUG FIXES

- [blockchain] \#5249 Fix fast sync halt with initial height > 1 (@erikgrinaker)

- [statesync] \#5302 Fix genesis state propagation to state sync routine (@erikgrinaker)

- [statesync] \#5320 Broadcast snapshot request to all pre-connected peers on start (@erikgrinaker)

- [consensus] \#5329 Fix wrong proposer schedule for validators returned by `InitChain` (@erikgrinaker)

- [light] [\#5307](https://github.com/tendermint/tendermint/pull/5307) Persist correct proposer priority in light client validator sets (@cmwaters)<|MERGE_RESOLUTION|>--- conflicted
+++ resolved
@@ -23,11 +23,8 @@
     - [evidence] \#5319 Remove Amnesia & potentialAmnesia evidence types and removed POLC. (@marbar3778)
     - [params] \#5319 Remove `ProofofTrialPeriod` from evidence params (@marbar3778)
     - [crypto/secp256k1] \#5280 `secp256k1` has been removed from the Tendermint repo. (@marbar3778)
-<<<<<<< HEAD
     - [light] \#5347 `NewClient`, `NewHTTPClient`, `VerifyHeader` and `VerifyLightBlockAtHeight` now accept `context.Context` as 1st param (@melekes)
-=======
     - [state] \#5348 Define an Interface for the state store. (@marbar3778)
->>>>>>> 8e4c41eb
 
 - Blockchain Protocol
 
