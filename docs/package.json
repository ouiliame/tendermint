--- conflicted
+++ resolved
@@ -5,12 +5,9 @@
   "main": "index.js",
   "dependencies": {
     "vuepress-theme-cosmos": "^1.0.166"
-<<<<<<< HEAD
-=======
   },
   "devDependencies": {
     "watchpack": "^1.6.1"
->>>>>>> d54a2bfd
   },
   "scripts": {
     "preserve": "./pre.sh",
